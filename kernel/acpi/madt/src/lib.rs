//! Support for the MADT ACPI table, 
//! which includes interrupt and multicore info.

#![no_std]

extern crate alloc;

use core::mem::size_of;
use alloc::{boxed::Box, format};
use log::{error, warn, trace};
use memory::{MappedPages, PageTable, PhysicalAddress}; 
use apic::{LocalApic, bootstrap_cpu, LapicInitError, current_cpu};
use sdt::Sdt;
use acpi_table::{AcpiSignature, AcpiTables};
use zerocopy::FromBytes;

pub const MADT_SIGNATURE: &[u8; 4] = b"APIC";

/// The handler for parsing the MADT table and adding it to the ACPI tables list.
pub fn handle(
    acpi_tables: &mut AcpiTables,
    signature: AcpiSignature,
    _length: usize,
    phys_addr: PhysicalAddress
) -> Result<(), &'static str> {
    // The MADT has a variable number of entries, and each entry is of variable size. 
    // So we can't determine the slice_length (just use 0 instead), but we can determine where it starts.
    let slice_start_paddr = phys_addr + size_of::<MadtAcpiTable>();
    acpi_tables.add_table_location(signature, phys_addr, Some((slice_start_paddr, 0)))
}


/// The fixed-size components of the MADT ACPI table (Multiple APIC Descriptor Table).
/// Its layout and total size must exactly match that of the ACPI specification.
/// 
/// Note that this is only the fixed-size part of the MADT table.
/// At the end, there is an unknown number of table entries, each of variable size. 
/// Thus, we cannot pre-define them here, but only discover/define them in the iterator.
#[derive(Clone, Copy, Debug, FromBytes)]
#[repr(C, packed)]
struct MadtAcpiTable {
    header: Sdt,
    local_apic_phys_addr: u32,
    flags: u32,
    // Following this is a variable number of variable-sized table entries,
    // so we cannot include them here.
}
const _: () = assert!(core::mem::size_of::<MadtAcpiTable>() == 44);
const _: () = assert!(core::mem::align_of::<MadtAcpiTable>() == 1);


/// A wrapper around the MADT ACPI table (Multiple APIC Descriptor Table),
/// which contains details about multicore and interrupt configuration.
/// 
/// You most likely only care about the `iter()` method,
/// though other fields of the MADT are accessible.
pub struct Madt<'t> {
    /// The fixed-size part of the actual MADT ACPI table.
    table: &'t MadtAcpiTable,
    /// The underlying MappedPages that cover this MADT
    mapped_pages: &'t MappedPages,
    /// The offset into the above `mapped_pages` at which the dynamic part
    /// of the MADT table begins.
    dynamic_entries_starting_offset: usize,
    /// The total size in bytes of all dynamic entries.
    /// This is *not* the number of entries.
    dynamic_entries_total_size: usize,
}

impl<'t> Madt<'t> {
    /// Finds the MADT in the given `AcpiTables` and returns a reference to it.
    pub fn get(acpi_tables: &'t AcpiTables) -> Option<Madt<'t>> {
        let table: &MadtAcpiTable = acpi_tables.table(MADT_SIGNATURE).ok()?;
        let total_length = table.header.length as usize;
        let dynamic_part_length = total_length - size_of::<MadtAcpiTable>();
        let loc = acpi_tables.table_location(MADT_SIGNATURE)?;
        Some(Madt {
            table,
            mapped_pages: acpi_tables.mapping(),
            dynamic_entries_starting_offset: loc.slice_offset_and_length?.0,
            dynamic_entries_total_size: dynamic_part_length,
        })
    }

    /// Performs initialization functions of the IOAPIC and bootstrap processor.
    /// # Important Note
    /// This should only be called once from the initial bootstrap processor 
    /// (the first core to run).
    pub fn bsp_init(&self, page_table: &mut PageTable) -> Result<(), &'static str> {
        handle_ioapic_entries(self.iter(), page_table)?;
        handle_bsp_lapic_entry(self.iter(), page_table)?;
        Ok(())
    }

    /// Returns an [`Iterator`] over the MADT's entries,
    /// which are variable in both number and size.
    pub fn iter(&self) -> MadtIter {
        MadtIter {
            mapped_pages: self.mapped_pages,
            offset: self.dynamic_entries_starting_offset,
            end_of_entries: self.dynamic_entries_starting_offset + self.dynamic_entries_total_size,
        }
    }

    /// Returns a reference to the `Sdt` header in this MADT table.
    pub fn sdt(&self) -> &Sdt {
        &self.table.header
    }

    /// Returns the Local APIC physical address value in this MADT table.
    pub fn local_apic_phys_addr(&self) -> u32 {
        self.table.local_apic_phys_addr
    }

    /// Returns the `flags` value in this MADT table.
    pub fn flags(&self) -> u32 {
        self.table.flags
    }
}


/// An [`Iterator`] over the dynamic entries of the MADT.
/// Its lifetime is dependent upon the lifetime of its `Madt` instance,
/// which itself is bound to the lifetime of the underlying `AcpiTables`. 
#[derive(Clone)]
pub struct MadtIter<'t> {
    /// The underlying MappedPages that contain all ACPI tables.
    mapped_pages: &'t MappedPages,
    /// The offset of the next entry, which should point to a `EntryRecord`
    /// at the start of each iteration.
    offset: usize,
    /// The end bound of all MADT entries. 
    /// This is fixed and should not ever change throughout iteration.
    end_of_entries: usize,
}

impl<'t> Iterator for MadtIter<'t> {
    type Item = MadtEntry<'t>;

    fn next(&mut self) -> Option<Self::Item> {
        if (self.offset + ENTRY_RECORD_SIZE) < self.end_of_entries {
            // First, we get the next entry record to get the type and size of the actual entry.
            let (entry_type, entry_size) = { 
                let entry_record: &EntryRecord = self.mapped_pages.as_type(self.offset).ok()?;
                (entry_record.typ, entry_record.size as usize)
            };
            // Second, use that entry type and size to return the specific Madt entry struct.
            if (self.offset + entry_size) <= self.end_of_entries {
                let entry: Option<MadtEntry> = match entry_type {
                    ENTRY_TYPE_LOCAL_APIC if entry_size == size_of::<MadtLocalApic>() => {
                        self.mapped_pages.as_type(self.offset).ok().map(MadtEntry::LocalApic)
                    },
                    ENTRY_TYPE_IO_APIC if entry_size == size_of::<MadtIoApic>() => {
                        self.mapped_pages.as_type(self.offset).ok().map(MadtEntry::IoApic)
                    },
                    ENTRY_TYPE_INT_SRC_OVERRIDE if entry_size == size_of::<MadtIntSrcOverride>() => {
                        self.mapped_pages.as_type(self.offset).ok().map(MadtEntry::IntSrcOverride)
                    },
                    ENTRY_TYPE_NON_MASKABLE_INTERRUPT if entry_size == size_of::<MadtNonMaskableInterrupt>() => {
                        self.mapped_pages.as_type(self.offset).ok().map(MadtEntry::NonMaskableInterrupt)
                    },
                    ENTRY_TYPE_LOCAL_APIC_ADDRESS_OVERRIDE if entry_size == size_of::<MadtLocalApicAddressOverride>() => {
                        self.mapped_pages.as_type(self.offset).ok().map(MadtEntry::LocalApicAddressOverride)
                    },
                    _ => None,
                };
                // move the offset to the end of this entry, i.e., the beginning of the next entry record
                self.offset += entry_size;
                // return the MADT entry if properly formed, or if not, return an unknown/corrupt entry.
                entry.or(Some(MadtEntry::UnknownOrCorrupt(entry_type)))
            }
            else {
                None
            }
        }
        else {
            None
        }
    }
}


/// A MADT entry record, which precedes each actual MADT entry
/// and describes its type and size.
#[derive(Clone, Copy, Debug, FromBytes)]
#[repr(packed)]
struct EntryRecord {
    /// The type identifier of a MADT entry.
    typ: u8,
    /// The size in bytes of a MADT entry.
    size: u8,
}
const ENTRY_RECORD_SIZE: usize = size_of::<EntryRecord>();
const _: () = assert!(core::mem::size_of::<EntryRecord>() == 2);
const _: () = assert!(core::mem::align_of::<EntryRecord>() == 1);


// The following list specifies MADT entry type IDs.
const ENTRY_TYPE_LOCAL_APIC:                  u8 = 0;
const ENTRY_TYPE_IO_APIC:                     u8 = 1;
const ENTRY_TYPE_INT_SRC_OVERRIDE:            u8 = 2;
// entry type 3 doesn't exist
const ENTRY_TYPE_NON_MASKABLE_INTERRUPT:      u8 = 4;
const ENTRY_TYPE_LOCAL_APIC_ADDRESS_OVERRIDE: u8 = 5;


/// The set of possible MADT Entries.
#[derive(Copy, Clone, Debug)]
pub enum MadtEntry<'t> {
    /// A Local APIC MADT entry.
    LocalApic(&'t MadtLocalApic),
    /// A IOAPIC MADT entry.
    IoApic(&'t MadtIoApic),
    /// A Interrupt Source Override MADT entry.
    IntSrcOverride(&'t MadtIntSrcOverride),
    /// A Non-Maskable Interrupt MADT entry.
    NonMaskableInterrupt(&'t MadtNonMaskableInterrupt),
    /// A Local APIC Address Override MADT entry.
    LocalApicAddressOverride(&'t MadtLocalApicAddressOverride),
    /// The MADT table had an entry of an unknown type or mismatched length,
    /// so the table entry was malformed and unusable.
    /// The entry type ID is included.
    UnknownOrCorrupt(u8)
}

/// MADT Local APIC
#[derive(Copy, Clone, Debug, FromBytes)]
#[repr(packed)]
pub struct MadtLocalApic {
    _header: EntryRecord,
    /// Processor ID
    pub processor: u8,
    /// Local APIC ID
    pub apic_id: u8,
    /// Flags. 1 means that the processor is enabled
    pub flags: u32
}
const _: () = assert!(core::mem::size_of::<MadtLocalApic>() == 8);
const _: () = assert!(core::mem::align_of::<MadtLocalApic>() == 1);

/// MADT I/O APIC
#[derive(Copy, Clone, Debug, FromBytes)]
#[repr(packed)]
pub struct MadtIoApic {
    _header: EntryRecord,
    /// I/O APIC ID
    pub id: u8,
    _reserved: u8,
    /// I/O APIC address
    pub address: u32,
    /// Global system interrupt base
    pub gsi_base: u32
}
const _: () = assert!(core::mem::size_of::<MadtIoApic>() == 12);
const _: () = assert!(core::mem::align_of::<MadtIoApic>() == 1);

/// MADT Interrupt Source Override
#[derive(Copy, Clone, Debug, FromBytes)]
#[repr(packed)]
pub struct MadtIntSrcOverride {
    _header: EntryRecord,
    /// Bus Source
    pub bus_source: u8,
    /// IRQ Source
    pub irq_source: u8,
    /// Global system interrupt
    pub gsi: u32,
    /// Flags
    pub flags: u16
}
const _: () = assert!(core::mem::size_of::<MadtIntSrcOverride>() == 10);
const _: () = assert!(core::mem::align_of::<MadtIntSrcOverride>() == 1);

/// MADT Non-maskable Interrupt.
/// Use these to configure the LINT0 and LINT1 entries in the Local vector table
/// of the relevant processor's (or processors') local APIC.
#[derive(Copy, Clone, Debug, FromBytes)]
#[repr(packed)]
pub struct MadtNonMaskableInterrupt {
    _header: EntryRecord,
    /// which processor this is for, 0xFF means all processors
    pub processor: u8,
    /// Flags
    pub flags: u16,
    /// LINT (either 0 or 1)
    pub lint: u8,
}
const _: () = assert!(core::mem::size_of::<MadtNonMaskableInterrupt>() == 6);
const _: () = assert!(core::mem::align_of::<MadtNonMaskableInterrupt>() == 1);

/// MADT Local APIC Address Override. 
/// If this struct exists, the contained physical address
/// should be used in place of the local APIC physical address
/// specified in the MADT ACPI table itself.
#[derive(Copy, Clone, Debug, FromBytes)]
#[repr(packed)]
pub struct MadtLocalApicAddressOverride {
    _header: EntryRecord,
    _reserved: u16,
    /// Local APIC physical address
    pub phys_addr: u64,
}
const _: () = assert!(core::mem::size_of::<MadtLocalApicAddressOverride>() == 12);
const _: () = assert!(core::mem::align_of::<MadtLocalApicAddressOverride>() == 1);

/// Handles the BSP's (bootstrap processor, the first core to boot) entry in the given MADT iterator.
/// This should be the first function invoked to initialize the BSP information, 
/// and should come before any other entries in the MADT are handled.
fn handle_bsp_lapic_entry(madt_iter: MadtIter, page_table: &mut PageTable) -> Result<(), &'static str> {
    use pic::IRQ_BASE_OFFSET;

    for madt_entry in madt_iter.clone() {
        if let MadtEntry::LocalApic(lapic_entry) = madt_entry { 
            let (nmi_lint, nmi_flags) = find_nmi_entry_for_processor(lapic_entry.processor, madt_iter.clone());

            match LocalApic::init(
                page_table,
                lapic_entry.processor,
                None, // we don't know the hardware-assigned APIC ID of the BSP (this CPU) yet
                true,
                nmi_lint,
                nmi_flags,
            ) {
                // this `lapic_entry` wasn't for the BSP, try the next one.
                Err(LapicInitError::NotBSP) => continue,
                Err(other_err) => return Err(Box::leak(format!("{other_err:?}").into_boxed_str())),
                Ok(()) => { } // fall through
            };

            assert!(current_cpu() == lapic_entry.apic_id);
            let bsp_id = lapic_entry.apic_id;

            // redirect every IoApic's interrupts to the one BSP
            // TODO FIXME: I'm unsure if this is actually correct!
            for ioapic in ioapic::get_ioapics().iter() {
                let mut ioapic_ref = ioapic.1.lock();

                // Set the BSP to receive regular PIC interrupts routed through the IoApic.
                // Skip irq 2, since in the PIC that's the chained one (cascade line from PIC2 to PIC1) that isn't used.
                for irq in (0x0 ..= 0x1).chain(0x3 ..= 0xF) {
                    ioapic_ref.set_irq(irq, bsp_id, IRQ_BASE_OFFSET + irq);
                }

                // ioapic_ref.set_irq(0x1, 0xFF, IRQ_BASE_OFFSET + 0x1); 
                // FIXME: the above line does indeed send the interrupt to all cores, but then they all handle it, instead of just one. 
            }
            // there's only ever one BSP, so we can exit the loop here
            break;
        }
    }

    let bsp_id = bootstrap_cpu().ok_or("handle_bsp_lapic_entry(): Couldn't find BSP LocalApic in Madt!")?;

    // now that we've established the BSP, go through the interrupt source override entries
    for madt_entry in madt_iter {
        if let MadtEntry::IntSrcOverride(int_src) = madt_entry {
            let mut handled = false;

            // find the IoApic that should handle this interrupt source override entry
            for (_id, ioapic) in ioapic::get_ioapics().iter() {
                let mut ioapic_ref = ioapic.lock();
                if ioapic_ref.handles_irq(int_src.gsi) {
                    // using BSP for now, but later we could redirect the IRQ to more (or all) cores
                    ioapic_ref.set_irq(int_src.irq_source, bsp_id, int_src.gsi as u8 + IRQ_BASE_OFFSET); 
                    trace!("MadtIntSrcOverride (bus: {}, irq: {}, gsi: {}, flags {:#X}) handled by IoApic {}",
                        int_src.bus_source, int_src.irq_source, &{ int_src.gsi }, &{ int_src.flags }, ioapic_ref.id
                    );
                    handled = true;
                }
            }

            if !handled {
                error!("MadtIntSrcOverride (bus: {}, irq: {}, gsi: {}, flags {:#X}) not handled by any IoApic!",
                    int_src.bus_source, int_src.irq_source, &{ int_src.gsi }, &{ int_src.flags}
                );
            }
        }
    }
    Ok(())
}


/// Handles the IOAPIC entries in the given MADT iterator 
/// by creating IoApic instances for them and initializing them appropriately.
fn handle_ioapic_entries(madt_iter: MadtIter, page_table: &mut PageTable) -> Result<(), &'static str> {
    for madt_entry in madt_iter {
        if let MadtEntry::IoApic(ioa) = madt_entry {
            ioapic::IoApic::create(page_table, ioa.id, PhysicalAddress::new_canonical(ioa.address as usize), ioa.gsi_base)?;
        }
    }
    Ok(())
}


/// Finds the Non-Maskable Interrupt (NMI) entry in the MADT ACPI table (i.e., the given `MadtIter`)
/// corresponding to the given processor. 
/// If no entry exists, it returns the default NMI entry value: `(lint = 1, flags = 0)`.
pub fn find_nmi_entry_for_processor(processor: u8, madt_iter: MadtIter) -> (u8, u16) {
    for madt_entry in madt_iter {
        if let MadtEntry::NonMaskableInterrupt(nmi) = madt_entry {
<<<<<<< HEAD
                // NMI entries are based on the "processor" id, not the "apic_id"
                // Return this Nmi entry if it's for the given lapic, or if it's for all lapics
                if nmi.processor == processor || nmi.processor == 0xFF  {
                    return (nmi.lint, nmi.flags);
                }
=======
            // NMI entries are based on the "processor" id, not the "apic_id"
            // Return this Nmi entry if it's for the given lapic, or if it's for all lapics
            if nmi.processor == processor || nmi.processor == 0xFF  {
                return (nmi.lint, nmi.flags);
            }
>>>>>>> ed747af6
        }
    }

    let (lint, flags) = (1, 0);
    warn!("Couldn't find NMI entry for processor {} (<-- not apic_id). Using default lint {}, flags {}", processor, lint, flags);
    (lint, flags)
}<|MERGE_RESOLUTION|>--- conflicted
+++ resolved
@@ -398,19 +398,11 @@
 pub fn find_nmi_entry_for_processor(processor: u8, madt_iter: MadtIter) -> (u8, u16) {
     for madt_entry in madt_iter {
         if let MadtEntry::NonMaskableInterrupt(nmi) = madt_entry {
-<<<<<<< HEAD
-                // NMI entries are based on the "processor" id, not the "apic_id"
-                // Return this Nmi entry if it's for the given lapic, or if it's for all lapics
-                if nmi.processor == processor || nmi.processor == 0xFF  {
-                    return (nmi.lint, nmi.flags);
-                }
-=======
             // NMI entries are based on the "processor" id, not the "apic_id"
             // Return this Nmi entry if it's for the given lapic, or if it's for all lapics
             if nmi.processor == processor || nmi.processor == 0xFF  {
                 return (nmi.lint, nmi.flags);
             }
->>>>>>> ed747af6
         }
     }
 
