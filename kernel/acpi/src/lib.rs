//! Code to parse the ACPI tables, based off of Redox. 
#![no_std]

extern crate alloc;

use alloc::vec::Vec;
use log::{debug, warn, info, error};
use spin::Mutex;
use memory::{PageTable, PhysicalAddress};
use rsdp::Rsdp;
use acpi_table::AcpiTables;
use acpi_table_handler::acpi_table_handler;


/// The singleton instance of the `AcpiTables` struct,
/// which contains the MappedPages and location of all discovered ACPI tables.
static ACPI_TABLES: Mutex<AcpiTables> = Mutex::new(AcpiTables::empty());

/// Returns a reference to the singleton instance of all ACPI tables 
/// that have been discovered, mapped, and parsed so far.
pub fn get_acpi_tables() -> &'static Mutex<AcpiTables> {
    &ACPI_TABLES
}

/// Parses the system's ACPI tables 
pub fn init(rsdp_address: Option<PhysicalAddress>, page_table: &mut PageTable) -> Result<(), &'static str> {
    // The first step is to search for the RSDP (Root System Descriptor Pointer),
    // which contains the physical address of the RSDT/XSDG (Root/Extended System Descriptor Table).
    let rsdp = rsdp_address
        // This error message will be overwritten by the or_else statement.
        .ok_or("")
        .and_then(|rsdp_address| Rsdp::from_address(rsdp_address, page_table))
        .or_else(|_| Rsdp::get_rsdp(page_table))?;
    let rsdt_phys_addr = rsdp.sdt_address();
    debug!("RXSDT is located in Frame {rsdt_phys_addr:#X}");

    // Now, we get the actual RSDT/XSDT
    {
        let mut acpi_tables = ACPI_TABLES.lock();
        let (sdt_signature, sdt_total_length) = acpi_tables.map_new_table(rsdt_phys_addr, page_table)?;
        acpi_table_handler(&mut acpi_tables, sdt_signature, sdt_total_length, rsdt_phys_addr)?;
    }
    let sdt_addresses: Vec<PhysicalAddress> = {
        let acpi_tables = ACPI_TABLES.lock();
        let rxsdt = rsdt::RsdtXsdt::get(&acpi_tables).ok_or("couldn't get RSDT or XSDT from ACPI tables")?;
        rxsdt.addresses().collect()
    };

    // The RSDT/XSDT tells us where all of the rest of the ACPI tables exist.
    {
        let mut acpi_tables = ACPI_TABLES.lock();
        for sdt_paddr in sdt_addresses {
            // debug!("RXSDT entry: {:#X}", sdt_paddr);
            let (sdt_signature, sdt_total_length) = acpi_tables.map_new_table(sdt_paddr, page_table)?;
            acpi_table_handler(&mut acpi_tables, sdt_signature, sdt_total_length, sdt_paddr)?;
        }
    }

    // FADT is mandatory, and contains the address of the DSDT
    {
        let acpi_tables = ACPI_TABLES.lock();
        let _fadt = fadt::Fadt::get(&acpi_tables).ok_or("The required FADT APIC table wasn't found (signature 'FACP')")?;
        // here: do something with the DSDT here, when needed.
        // debug!("DSDT physical address: {:#X}", {_fadt.dsdt});
    }
    
    // HPET is optional, but usually present.
    {
        let acpi_tables = ACPI_TABLES.lock();
        if let Some(hpet_table) = hpet::HpetAcpiTable::get(&acpi_tables) {
            let hpet = hpet_table.init_hpet(page_table)?;
            let period = time::Period::new(hpet.read().counter_period_femtoseconds().into());
            time::register_clock_source::<hpet::Hpet>(period);
        } else {
            warn!("This machine has no HPET.");
        }
    };
    
    // MADT is mandatory
    {
        let acpi_tables = ACPI_TABLES.lock();
        let madt = madt::Madt::get(&acpi_tables).ok_or("The required MADT ACPI table wasn't found (signature 'APIC')")?;
        madt.bsp_init(page_table)?;
    }

    // If we have a DMAR table, use it to obtain IOMMU info. 
    {
        let acpi_tables = ACPI_TABLES.lock();
        if let Some(dmar_table) = dmar::Dmar::get(&acpi_tables) {
            debug!("This machine has a DMAR table: flags: {:#b}, host_address_width: {} bits", 
                dmar_table.flags(), dmar_table.host_address_width()
            );

            for table in dmar_table.iter() {
<<<<<<< HEAD
                #[allow(clippy::single_match)]
                match table {
                    dmar::DmarEntry::Drhd(drhd) => {
                        debug!("Found DRHD table: INCLUDE_PCI_ALL: {:?}, segment_number: {:#X}, register_base_address: {:#X}", 
                            drhd.include_pci_all(), drhd.segment_number(), drhd.register_base_address(),
=======
                if let dmar::DmarEntry::Drhd(drhd) = table {
                    debug!("Found DRHD table: INCLUDE_PCI_ALL: {:?}, segment_number: {:#X}, register_base_address: {:#X}", 
                        drhd.include_pci_all(), drhd.segment_number(), drhd.register_base_address(),
                    );
                    if !drhd.include_pci_all() {
                        info!("No IOMMU support when INCLUDE_PCI_ALL not set in DRHD");
                    } else {
                        let register_base_address = PhysicalAddress::new(drhd.register_base_address() as usize)
                            .ok_or("IOMMU register_base_address was invalid")?;
                        iommu::init(
                            dmar_table.host_address_width(),
                            drhd.segment_number(), 
                            register_base_address,
                            page_table
                        )?;
                    }
                    debug!("DRHD table has Device Scope entries:");
                    for (_idx, dev_scope) in drhd.iter().enumerate() {
                        debug!("    Device Scope [{}]: type: {}, enumeration_id: {}, start_bus_number: {}", 
                            _idx, dev_scope.device_type(), dev_scope.enumeration_id(), dev_scope.start_bus_number(),
>>>>>>> ed747af6
                        );
                        debug!("                  path: {:?}", dev_scope.path());
                    }
<<<<<<< HEAD
                    _ => {  }
=======
>>>>>>> ed747af6
                }
            }
        }
    }

    Ok(())
}<|MERGE_RESOLUTION|>--- conflicted
+++ resolved
@@ -92,13 +92,6 @@
             );
 
             for table in dmar_table.iter() {
-<<<<<<< HEAD
-                #[allow(clippy::single_match)]
-                match table {
-                    dmar::DmarEntry::Drhd(drhd) => {
-                        debug!("Found DRHD table: INCLUDE_PCI_ALL: {:?}, segment_number: {:#X}, register_base_address: {:#X}", 
-                            drhd.include_pci_all(), drhd.segment_number(), drhd.register_base_address(),
-=======
                 if let dmar::DmarEntry::Drhd(drhd) = table {
                     debug!("Found DRHD table: INCLUDE_PCI_ALL: {:?}, segment_number: {:#X}, register_base_address: {:#X}", 
                         drhd.include_pci_all(), drhd.segment_number(), drhd.register_base_address(),
@@ -119,14 +112,9 @@
                     for (_idx, dev_scope) in drhd.iter().enumerate() {
                         debug!("    Device Scope [{}]: type: {}, enumeration_id: {}, start_bus_number: {}", 
                             _idx, dev_scope.device_type(), dev_scope.enumeration_id(), dev_scope.start_bus_number(),
->>>>>>> ed747af6
                         );
                         debug!("                  path: {:?}", dev_scope.path());
                     }
-<<<<<<< HEAD
-                    _ => {  }
-=======
->>>>>>> ed747af6
                 }
             }
         }
